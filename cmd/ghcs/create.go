--- conflicted
+++ resolved
@@ -19,12 +19,8 @@
 func newCreateCmd() *cobra.Command {
 	createCmd := &cobra.Command{
 		Use:   "create",
-<<<<<<< HEAD
 		Short: "Create a Codespace",
 		Args:  cobra.NoArgs,
-=======
-		Short: "Create a GitHub Codespace.",
->>>>>>> 9b109688
 		RunE: func(cmd *cobra.Command, args []string) error {
 			return Create()
 		},
