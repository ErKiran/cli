package frecency

import (
	"database/sql"
	"errors"
	"log"
	"os"
	"path/filepath"
<<<<<<< HEAD
	"sort"
	"time"
=======
>>>>>>> 848c8ce1

	"github.com/cli/cli/v2/api"
	"github.com/cli/cli/v2/internal/config"
	"github.com/cli/cli/v2/pkg/iostreams"
)

// GetFrecent, RecordAccess
type Manager struct {
<<<<<<< HEAD
	config  config.Config
	io      *iostreams.IOStreams
	db      *sql.DB
	dataDir string
}

func NewManager(io *iostreams.IOStreams, cfg config.Config) *Manager {
	m := &Manager{
		io:      io,
		config:  cfg,
		dataDir: filepath.Join(config.StateDir(), "frecent.db"),
	}
	m.initDB()
	return m
}

func (m *Manager) getDB() (*sql.DB, error) {
	if m.db == nil {
		db, err := sql.Open("sqlite3", m.dataDir)
		m.db = db
		if err != nil {
			return m.db, err
		}
	}
	return m.db, nil
}

func (m *Manager) GetFrecentIssues(repoName string) ([]api.Issue, error) {
	var frecentIssues []api.Issue
	db, err := m.getDB()
	if err != nil {
		return frecentIssues, err
	}

	var issuesWithStats ByFrecency
	issuesWithStats, err = getEntries(db, repoName, false)
	if err != nil {
		return frecentIssues, err
	}

	sort.Sort(issuesWithStats)
	for _, entry := range issuesWithStats {
		frecentIssues = append(frecentIssues, entry.Entry)
	}
	return frecentIssues, nil
}

func (m *Manager) GetFrecentPullRequests(repoName string) ([]api.PullRequest, error) {
	var frecentPRs []api.PullRequest
	db, err := m.getDB()
	if err != nil {
		return frecentPRs, err
	}

	var prsWithStats ByFrecency
	prsWithStats, err = getEntries(db, repoName, true)
	if err != nil {
		return frecentPRs, err
	}

	sort.Sort(prsWithStats)
	for _, entry := range prsWithStats {
		pr := api.PullRequest{Number: entry.Entry.Number, Title: entry.Entry.Title}
		frecentPRs = append(frecentPRs, pr)
	}
	return frecentPRs, nil
}

// Records access to issue or PR at specified time
func (m *Manager) RecordAccess(repoName string, number int, timestamp time.Time) error {
	db, err := m.getDB()
	if err != nil {
		return err
	}
	entry, err := getEntryByNumber(db, repoName, number)
	if err != nil {
		if errors.Is(err, sql.ErrNoRows) {
			// not in DB... what to do
		}
		return err
	}

	entry.Stats.Count++
	entry.Stats.LastAccess = timestamp
	return updateEntry(db, repoName, entry)
}

// Initializes the sql database
func (m *Manager) initDB() error {
	dir := m.dataDir
=======
	config config.Config
	io     *iostreams.IOStreams
	db     func() (*sql.DB, error) // getDB
}

func NewManager(io *iostreams.IOStreams, cfg config.Config) *Manager {
	return &Manager{
		io:     io,
		config: cfg,
		db:     OpenDB,
	}
}

func OpenDB() (*sql.DB, error) {
	dbPath := filepath.Join(config.StateDir(), "frecency.db")
>>>>>>> 848c8ce1
	fileExists := true
	if _, err := os.Stat(dbPath); err != nil {
		if errors.Is(err, os.ErrNotExist) {
			fileExists = false
		} else {
			return nil, err
		}
	}
<<<<<<< HEAD
	if fileExists {
		return nil
	}

	err := os.MkdirAll(filepath.Dir(dir), 0755)
	if err != nil {
		return err
	}
	log.Print("DONE")

	db, err := m.getDB()
	if err != nil {
		return err
	}
	return createTables(db)
=======
	if !fileExists {
		err := os.MkdirAll(filepath.Dir(dbPath), 0755)
		if err != nil {
			return nil, err
		}
	}
	db, err := sql.Open("sqlite3", dbPath)
	if err != nil {
		return nil, err
	}
	err = createTables(db)
	if err != nil {
		return nil, err
	}
	return db, nil
>>>>>>> 848c8ce1
}

func (m *Manager) closeDB(db *sql.DB) error {
	return db.Close()
}

<<<<<<< HEAD
type ByFrecency []entryWithStats

func (f ByFrecency) Len() int {
	return len(f)
}
func (f ByFrecency) Swap(i, j int) {
	f[i], f[j] = f[j], f[i]
}
func (f ByFrecency) Less(i, j int) bool {
	iScore := f[i].Stats.Score()
	jScore := f[j].Stats.Score()
	if iScore == jScore {
		return f[i].Stats.LastAccess.After(f[j].Stats.LastAccess)
	}
	return iScore > jScore
}

func (c countEntry) Score() int {
	if c.Count == 0 {
		return 0
	}
	duration := time.Since(c.LastAccess)
	recencyScore := 10
	if duration < 1*time.Hour {
		recencyScore = 100
	} else if duration < 6*time.Hour {
		recencyScore = 80
	} else if duration < 24*time.Hour {
		recencyScore = 60
	} else if duration < 3*24*time.Hour {
		recencyScore = 40
	} else if duration < 7*24*time.Hour {
		recencyScore = 20
	}
=======
func (m *Manager) GetFrecentIssue(db *sql.DB, repoName string, isPr bool) ([]entryWithStats, error) {
	return getEntries(db, repoName, isPr)
}

// func (m *Manager) RecordAccess() {

// }

//func SelectFrecent(c *http.Client, repo ghrepo.Interface) (string, error) {
//	client := api.NewCachedClient(c, time.Hour*6)
//
//	issues, err := getIssues(client, repo)
//	if err != nil {
//		return "", err
//	}
//
//	frecent, err := getFrecentEntry(defaultFrecentPath())
//	if err != nil {
//		return "", err
//	}
//
//	choices := sortByFrecent(issues, frecent.Issues)
//
//	choice := ""
//	err = prompt.SurveyAskOne(&survey.Select{
//		Message: "Which issue?",
//		Options: choices,
//	}, &choice)
//	if err != nil {
//		return "", err
//	}
//
//	return choice, nil
//}

// sorting
// type IDWithStats struct {
// 	Identifier
// 	CountEntry
// }

// type ByFrecency []entryWithStats

// func (f ByFrecency) Len() int {
// 	return len(f)
// }
// func (f ByFrecency) Swap(i, j int) {
// 	f[i], f[j] = f[j], f[i]
// }
// func (f ByFrecency) Less(i, j int) bool {
// 	iScore := f[i].countEntry.Score()
// 	jScore := f[j].countEntry.Score()
// 	if iScore == jScore {
// 		return f[i].LastAccess.After(f[j].LastAccess)
// 	}
// 	return iScore > jScore
// }
>>>>>>> 848c8ce1

// func (c CountEntry) Score() int {
// 	if c.Count == 0 {
// 		return 0
// 	}
// 	duration := time.Since(c.Last)
// 	recencyScore := 10
// 	if duration < 1*time.Hour {
// 		recencyScore = 100
// 	} else if duration < 6*time.Hour {
// 		recencyScore = 80
// 	} else if duration < 24*time.Hour {
// 		recencyScore = 60
// 	} else if duration < 3*24*time.Hour {
// 		recencyScore = 40
// 	} else if duration < 7*24*time.Hour {
// 		recencyScore = 20
// 	}

// 	return c.Count * recencyScore
// }

//func sortByFrecent([]entryWithStats) []string {
//  withStats := []entryWithStats{}
//  for _, i := range identifiers {
//		entry, ok := frecent[i.Number]
//		if !ok {
//			entry = &CountEntry{}
//		}
//		withStats = append(withStats, IDWithStats{
//			Identifier: i,
//			CountEntry: *entry,
//		})
//	}
//	sort.Sort(ByLastAccess(withStats))
//
//	// why do this?
//	previousId := withStats[0]
//	withStats = withStats[1:]
//	sort.Stable(ByFrecency(withStats))
//	choices := []string{fmt.Sprintf("%d", previousId.Number)}
//	for _, ws := range withStats {
//		choices = append(choices, fmt.Sprintf("%d", ws.Number))
//	}
//	return choices
//}

//func SelectFrecent(c *http.Client, repo ghrepo.Interface) (string, error) {
//	client := api.NewCachedClient(c, time.Hour*6)
//
//	issues, err := getIssues(client, repo)
//	if err != nil {
//		return "", err
//	}
//
//	frecent, err := getFrecentEntry(defaultFrecentPath())
//	if err != nil {
//		return "", err
//	}
//
//	choices := sortByFrecent(issues, frecent.Issues)
//
//	choice := ""
//	err = prompt.SurveyAskOne(&survey.Select{
//		Message: "Which issue?",
//		Options: choices,
//	}, &choice)
//	if err != nil {
//		return "", err
//	}
//
//	return choice, nil
//}

// sorting
// type IDWithStats struct {
// 	Identifier
// 	CountEntry
// }<|MERGE_RESOLUTION|>--- conflicted
+++ resolved
@@ -3,14 +3,10 @@
 import (
 	"database/sql"
 	"errors"
-	"log"
 	"os"
 	"path/filepath"
-<<<<<<< HEAD
 	"sort"
 	"time"
-=======
->>>>>>> 848c8ce1
 
 	"github.com/cli/cli/v2/api"
 	"github.com/cli/cli/v2/internal/config"
@@ -19,7 +15,6 @@
 
 // GetFrecent, RecordAccess
 type Manager struct {
-<<<<<<< HEAD
 	config  config.Config
 	io      *iostreams.IOStreams
 	db      *sql.DB
@@ -110,32 +105,14 @@
 // Initializes the sql database
 func (m *Manager) initDB() error {
 	dir := m.dataDir
-=======
-	config config.Config
-	io     *iostreams.IOStreams
-	db     func() (*sql.DB, error) // getDB
-}
-
-func NewManager(io *iostreams.IOStreams, cfg config.Config) *Manager {
-	return &Manager{
-		io:     io,
-		config: cfg,
-		db:     OpenDB,
-	}
-}
-
-func OpenDB() (*sql.DB, error) {
-	dbPath := filepath.Join(config.StateDir(), "frecency.db")
->>>>>>> 848c8ce1
 	fileExists := true
-	if _, err := os.Stat(dbPath); err != nil {
+	if _, err := os.Stat(dir); err != nil {
 		if errors.Is(err, os.ErrNotExist) {
 			fileExists = false
 		} else {
-			return nil, err
+			return err
 		}
 	}
-<<<<<<< HEAD
 	if fileExists {
 		return nil
 	}
@@ -144,37 +121,18 @@
 	if err != nil {
 		return err
 	}
-	log.Print("DONE")
 
 	db, err := m.getDB()
 	if err != nil {
 		return err
 	}
 	return createTables(db)
-=======
-	if !fileExists {
-		err := os.MkdirAll(filepath.Dir(dbPath), 0755)
-		if err != nil {
-			return nil, err
-		}
-	}
-	db, err := sql.Open("sqlite3", dbPath)
-	if err != nil {
-		return nil, err
-	}
-	err = createTables(db)
-	if err != nil {
-		return nil, err
-	}
-	return db, nil
->>>>>>> 848c8ce1
 }
 
 func (m *Manager) closeDB(db *sql.DB) error {
 	return db.Close()
 }
 
-<<<<<<< HEAD
 type ByFrecency []entryWithStats
 
 func (f ByFrecency) Len() int {
@@ -209,14 +167,8 @@
 	} else if duration < 7*24*time.Hour {
 		recencyScore = 20
 	}
-=======
-func (m *Manager) GetFrecentIssue(db *sql.DB, repoName string, isPr bool) ([]entryWithStats, error) {
-	return getEntries(db, repoName, isPr)
+	return recencyScore * c.Count
 }
-
-// func (m *Manager) RecordAccess() {
-
-// }
 
 //func SelectFrecent(c *http.Client, repo ghrepo.Interface) (string, error) {
 //	client := api.NewCachedClient(c, time.Hour*6)
@@ -243,107 +195,4 @@
 //	}
 //
 //	return choice, nil
-//}
-
-// sorting
-// type IDWithStats struct {
-// 	Identifier
-// 	CountEntry
-// }
-
-// type ByFrecency []entryWithStats
-
-// func (f ByFrecency) Len() int {
-// 	return len(f)
-// }
-// func (f ByFrecency) Swap(i, j int) {
-// 	f[i], f[j] = f[j], f[i]
-// }
-// func (f ByFrecency) Less(i, j int) bool {
-// 	iScore := f[i].countEntry.Score()
-// 	jScore := f[j].countEntry.Score()
-// 	if iScore == jScore {
-// 		return f[i].LastAccess.After(f[j].LastAccess)
-// 	}
-// 	return iScore > jScore
-// }
->>>>>>> 848c8ce1
-
-// func (c CountEntry) Score() int {
-// 	if c.Count == 0 {
-// 		return 0
-// 	}
-// 	duration := time.Since(c.Last)
-// 	recencyScore := 10
-// 	if duration < 1*time.Hour {
-// 		recencyScore = 100
-// 	} else if duration < 6*time.Hour {
-// 		recencyScore = 80
-// 	} else if duration < 24*time.Hour {
-// 		recencyScore = 60
-// 	} else if duration < 3*24*time.Hour {
-// 		recencyScore = 40
-// 	} else if duration < 7*24*time.Hour {
-// 		recencyScore = 20
-// 	}
-
-// 	return c.Count * recencyScore
-// }
-
-//func sortByFrecent([]entryWithStats) []string {
-//  withStats := []entryWithStats{}
-//  for _, i := range identifiers {
-//		entry, ok := frecent[i.Number]
-//		if !ok {
-//			entry = &CountEntry{}
-//		}
-//		withStats = append(withStats, IDWithStats{
-//			Identifier: i,
-//			CountEntry: *entry,
-//		})
-//	}
-//	sort.Sort(ByLastAccess(withStats))
-//
-//	// why do this?
-//	previousId := withStats[0]
-//	withStats = withStats[1:]
-//	sort.Stable(ByFrecency(withStats))
-//	choices := []string{fmt.Sprintf("%d", previousId.Number)}
-//	for _, ws := range withStats {
-//		choices = append(choices, fmt.Sprintf("%d", ws.Number))
-//	}
-//	return choices
-//}
-
-//func SelectFrecent(c *http.Client, repo ghrepo.Interface) (string, error) {
-//	client := api.NewCachedClient(c, time.Hour*6)
-//
-//	issues, err := getIssues(client, repo)
-//	if err != nil {
-//		return "", err
-//	}
-//
-//	frecent, err := getFrecentEntry(defaultFrecentPath())
-//	if err != nil {
-//		return "", err
-//	}
-//
-//	choices := sortByFrecent(issues, frecent.Issues)
-//
-//	choice := ""
-//	err = prompt.SurveyAskOne(&survey.Select{
-//		Message: "Which issue?",
-//		Options: choices,
-//	}, &choice)
-//	if err != nil {
-//		return "", err
-//	}
-//
-//	return choice, nil
-//}
-
-// sorting
-// type IDWithStats struct {
-// 	Identifier
-// 	CountEntry
-// }+//}