--- conflicted
+++ resolved
@@ -5,11 +5,8 @@
 	"fmt"
 	"net/http"
 	"strings"
-<<<<<<< HEAD
 	"syscall"
-=======
 	"text/template"
->>>>>>> b34fe812
 
 	"github.com/MakeNowJust/heredoc"
 	"github.com/cli/cli/api"
