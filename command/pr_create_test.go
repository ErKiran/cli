package command

import (
	"bytes"
	"encoding/json"
	"io/ioutil"
	"strings"
	"testing"

	"github.com/cli/cli/context"
<<<<<<< HEAD
	"github.com/cli/cli/test"
=======
	"github.com/cli/cli/git"
>>>>>>> 1fb0eefd
)

func TestPRCreate(t *testing.T) {
	initBlankContext("OWNER/REPO", "feature")
	http := initFakeHTTP()
	http.StubRepoResponse("OWNER", "REPO")
	http.StubResponse(200, bytes.NewBufferString(`
	{ "data": { "repository": { "forks": { "nodes": [
	] } } } }
	`))
	http.StubResponse(200, bytes.NewBufferString(`
		{ "data": { "repository": { "pullRequests": { "nodes" : [
		] } } } }
	`))
	http.StubResponse(200, bytes.NewBufferString(`
		{ "data": { "createPullRequest": { "pullRequest": {
			"URL": "https://github.com/OWNER/REPO/pull/12"
		} } } }
	`))

	cs, cmdTeardown := test.InitCmdStubber()
	defer cmdTeardown()

	cs.Stub("")                                         // git config --get-regexp (determineTrackingBranch)
	cs.Stub("")                                         // git show-ref --verify   (determineTrackingBranch)
	cs.Stub("")                                         // git status
	cs.Stub("1234567890,commit 0\n2345678901,commit 1") // git log
	cs.Stub("")                                         // git push

	output, err := RunCommand(prCreateCmd, `pr create -t "my title" -b "my body"`)
	eq(t, err, nil)

	bodyBytes, _ := ioutil.ReadAll(http.Requests[3].Body)
	reqBody := struct {
		Variables struct {
			Input struct {
				RepositoryID string
				Title        string
				Body         string
				BaseRefName  string
				HeadRefName  string
			}
		}
	}{}
	json.Unmarshal(bodyBytes, &reqBody)

	eq(t, reqBody.Variables.Input.RepositoryID, "REPOID")
	eq(t, reqBody.Variables.Input.Title, "my title")
	eq(t, reqBody.Variables.Input.Body, "my body")
	eq(t, reqBody.Variables.Input.BaseRefName, "master")
	eq(t, reqBody.Variables.Input.HeadRefName, "feature")

	eq(t, output.String(), "https://github.com/OWNER/REPO/pull/12\n")
}

func TestPRCreate_alreadyExists(t *testing.T) {
	initBlankContext("OWNER/REPO", "feature")
	http := initFakeHTTP()
	http.StubRepoResponse("OWNER", "REPO")
	http.StubResponse(200, bytes.NewBufferString(`
	{ "data": { "repository": { "forks": { "nodes": [
	] } } } }
	`))
	http.StubResponse(200, bytes.NewBufferString(`
		{ "data": { "repository": { "pullRequests": { "nodes": [
			{ "url": "https://github.com/OWNER/REPO/pull/123",
			  "headRefName": "feature",
				"baseRefName": "master" }
		] } } } }
	`))

	cs, cmdTeardown := test.InitCmdStubber()
	defer cmdTeardown()

	cs.Stub("")                                         // git config --get-regexp (determineTrackingBranch)
	cs.Stub("")                                         // git show-ref --verify   (determineTrackingBranch)
	cs.Stub("")                                         // git status
	cs.Stub("1234567890,commit 0\n2345678901,commit 1") // git log

	_, err := RunCommand(prCreateCmd, `pr create`)
	if err == nil {
		t.Fatal("error expected, got nil")
	}
	if err.Error() != "a pull request for branch \"feature\" into branch \"master\" already exists:\nhttps://github.com/OWNER/REPO/pull/123" {
		t.Errorf("got error %q", err)
	}
}

func TestPRCreate_alreadyExistsDifferentBase(t *testing.T) {
	initBlankContext("OWNER/REPO", "feature")
	http := initFakeHTTP()
	http.StubRepoResponse("OWNER", "REPO")
	http.StubResponse(200, bytes.NewBufferString(`
	{ "data": { "repository": { "forks": { "nodes": [
	] } } } }
	`))
	http.StubResponse(200, bytes.NewBufferString(`
		{ "data": { "repository": { "pullRequests": { "nodes": [
			{ "url": "https://github.com/OWNER/REPO/pull/123",
			  "headRefName": "feature",
				"baseRefName": "master" }
		] } } } }
	`))
	http.StubResponse(200, bytes.NewBufferString("{}"))

	cs, cmdTeardown := test.InitCmdStubber()
	defer cmdTeardown()

	cs.Stub("")                                         // git config --get-regexp (determineTrackingBranch)
	cs.Stub("")                                         // git show-ref --verify   (determineTrackingBranch)
	cs.Stub("")                                         // git status
	cs.Stub("1234567890,commit 0\n2345678901,commit 1") // git log
	cs.Stub("")                                         // git rev-parse

	_, err := RunCommand(prCreateCmd, `pr create -BanotherBase -t"cool" -b"nah"`)
	if err != nil {
		t.Errorf("got unexpected error %q", err)
	}
}

func TestPRCreate_web(t *testing.T) {
	initBlankContext("OWNER/REPO", "feature")
	http := initFakeHTTP()
	http.StubRepoResponse("OWNER", "REPO")
	http.StubResponse(200, bytes.NewBufferString(`
	{ "data": { "repository": { "forks": { "nodes": [
	] } } } }
	`))

	cs, cmdTeardown := test.InitCmdStubber()
	defer cmdTeardown()

	cs.Stub("")                                         // git config --get-regexp (determineTrackingBranch)
	cs.Stub("")                                         // git show-ref --verify   (determineTrackingBranch)
	cs.Stub("")                                         // git status
	cs.Stub("1234567890,commit 0\n2345678901,commit 1") // git log
	cs.Stub("")                                         // git push
	cs.Stub("")                                         // browser

	output, err := RunCommand(prCreateCmd, `pr create --web`)
	eq(t, err, nil)

	eq(t, output.String(), "")
	eq(t, output.Stderr(), "Opening github.com/OWNER/REPO/compare/master...feature in your browser.\n")

	eq(t, len(cs.Calls), 6)
	eq(t, strings.Join(cs.Calls[4].Args, " "), "git push --set-upstream origin HEAD:feature")
	browserCall := cs.Calls[5].Args
	eq(t, browserCall[len(browserCall)-1], "https://github.com/OWNER/REPO/compare/master...feature?expand=1")
}

func TestPRCreate_ReportsUncommittedChanges(t *testing.T) {
	initBlankContext("OWNER/REPO", "feature")
	http := initFakeHTTP()

	http.StubRepoResponse("OWNER", "REPO")
	http.StubResponse(200, bytes.NewBufferString(`
	{ "data": { "repository": { "forks": { "nodes": [
	] } } } }
	`))
	http.StubResponse(200, bytes.NewBufferString(`
		{ "data": { "repository": { "pullRequests": { "nodes" : [
		] } } } }
	`))
	http.StubResponse(200, bytes.NewBufferString(`
		{ "data": { "createPullRequest": { "pullRequest": {
			"URL": "https://github.com/OWNER/REPO/pull/12"
		} } } }
	`))

	cs, cmdTeardown := test.InitCmdStubber()
	defer cmdTeardown()

	cs.Stub("")                                         // git config --get-regexp (determineTrackingBranch)
	cs.Stub("")                                         // git show-ref --verify   (determineTrackingBranch)
	cs.Stub(" M git/git.go")                            // git status
	cs.Stub("1234567890,commit 0\n2345678901,commit 1") // git log
	cs.Stub("")                                         // git push

	output, err := RunCommand(prCreateCmd, `pr create -t "my title" -b "my body"`)
	eq(t, err, nil)

	eq(t, output.String(), "https://github.com/OWNER/REPO/pull/12\n")
	eq(t, output.Stderr(), `Warning: 1 uncommitted change

Creating pull request for feature into master in OWNER/REPO

`)
}
func TestPRCreate_cross_repo_same_branch(t *testing.T) {
	ctx := context.NewBlank()
	ctx.SetBranch("default")
	ctx.SetRemotes(map[string]string{
		"origin": "OWNER/REPO",
		"fork":   "MYSELF/REPO",
	})
	initContext = func() context.Context {
		return ctx
	}
	http := initFakeHTTP()
	http.StubResponse(200, bytes.NewBufferString(`
		{ "data": { "repo_000": {
									"id": "REPOID0",
									"name": "REPO",
									"owner": {"login": "OWNER"},
									"defaultBranchRef": {
										"name": "default",
										"target": {"oid": "deadbeef"}
									},
									"viewerPermission": "READ"
								},
								"repo_001" : {
									"parent": {
										"id": "REPOID0",
										"name": "REPO",
										"owner": {"login": "OWNER"},
										"defaultBranchRef": {
											"name": "default",
											"target": {"oid": "deadbeef"}
										},
										"viewerPermission": "READ"
									},
									"id": "REPOID1",
									"name": "REPO",
									"owner": {"login": "MYSELF"},
									"defaultBranchRef": {
										"name": "default",
										"target": {"oid": "deadbeef"}
									},
									"viewerPermission": "WRITE"
		} } }
	`))
	http.StubResponse(200, bytes.NewBufferString(`
		{ "data": { "repository": { "pullRequests": { "nodes" : [
		] } } } }
	`))
	http.StubResponse(200, bytes.NewBufferString(`
		{ "data": { "createPullRequest": { "pullRequest": {
			"URL": "https://github.com/OWNER/REPO/pull/12"
		} } } }
	`))

	cs, cmdTeardown := test.InitCmdStubber()
	defer cmdTeardown()

	cs.Stub("")                                         // git config --get-regexp (determineTrackingBranch)
	cs.Stub("")                                         // git show-ref --verify   (determineTrackingBranch)
	cs.Stub("")                                         // git status
	cs.Stub("1234567890,commit 0\n2345678901,commit 1") // git log
	cs.Stub("")                                         // git push

	output, err := RunCommand(prCreateCmd, `pr create -t "cross repo" -b "same branch"`)
	eq(t, err, nil)

	bodyBytes, _ := ioutil.ReadAll(http.Requests[2].Body)
	reqBody := struct {
		Variables struct {
			Input struct {
				RepositoryID string
				Title        string
				Body         string
				BaseRefName  string
				HeadRefName  string
			}
		}
	}{}
	json.Unmarshal(bodyBytes, &reqBody)

	eq(t, reqBody.Variables.Input.RepositoryID, "REPOID0")
	eq(t, reqBody.Variables.Input.Title, "cross repo")
	eq(t, reqBody.Variables.Input.Body, "same branch")
	eq(t, reqBody.Variables.Input.BaseRefName, "default")
	eq(t, reqBody.Variables.Input.HeadRefName, "MYSELF:default")

	eq(t, output.String(), "https://github.com/OWNER/REPO/pull/12\n")

	// goal: only care that gql is formatted properly
}

func TestPRCreate_survey_defaults_multicommit(t *testing.T) {
	initBlankContext("OWNER/REPO", "cool_bug-fixes")
	http := initFakeHTTP()
	http.StubRepoResponse("OWNER", "REPO")
	http.StubResponse(200, bytes.NewBufferString(`
	{ "data": { "repository": { "forks": { "nodes": [
	] } } } }
	`))
	http.StubResponse(200, bytes.NewBufferString(`
		{ "data": { "repository": { "pullRequests": { "nodes" : [
		] } } } }
	`))
	http.StubResponse(200, bytes.NewBufferString(`
		{ "data": { "createPullRequest": { "pullRequest": {
			"URL": "https://github.com/OWNER/REPO/pull/12"
		} } } }
	`))

	cs, cmdTeardown := test.InitCmdStubber()
	defer cmdTeardown()

	cs.Stub("")                                         // git config --get-regexp (determineTrackingBranch)
	cs.Stub("")                                         // git show-ref --verify   (determineTrackingBranch)
	cs.Stub("")                                         // git status
	cs.Stub("1234567890,commit 0\n2345678901,commit 1") // git log
	cs.Stub("")                                         // git rev-parse
	cs.Stub("")                                         // git push

	as, surveyTeardown := initAskStubber()
	defer surveyTeardown()

	as.Stub([]*QuestionStub{
		&QuestionStub{
			Name:    "title",
			Default: true,
		},
		&QuestionStub{
			Name:    "body",
			Default: true,
		},
	})
	as.Stub([]*QuestionStub{
		&QuestionStub{
			Name:  "confirmation",
			Value: 1,
		},
	})

	output, err := RunCommand(prCreateCmd, `pr create`)
	eq(t, err, nil)

	bodyBytes, _ := ioutil.ReadAll(http.Requests[3].Body)
	reqBody := struct {
		Variables struct {
			Input struct {
				RepositoryID string
				Title        string
				Body         string
				BaseRefName  string
				HeadRefName  string
			}
		}
	}{}
	json.Unmarshal(bodyBytes, &reqBody)

	expectedBody := "- commit 0\n- commit 1\n"

	eq(t, reqBody.Variables.Input.RepositoryID, "REPOID")
	eq(t, reqBody.Variables.Input.Title, "cool bug fixes")
	eq(t, reqBody.Variables.Input.Body, expectedBody)
	eq(t, reqBody.Variables.Input.BaseRefName, "master")
	eq(t, reqBody.Variables.Input.HeadRefName, "cool_bug-fixes")

	eq(t, output.String(), "https://github.com/OWNER/REPO/pull/12\n")
}

func TestPRCreate_survey_defaults_monocommit(t *testing.T) {
	initBlankContext("OWNER/REPO", "feature")
	http := initFakeHTTP()
	http.StubRepoResponse("OWNER", "REPO")
	http.StubResponse(200, bytes.NewBufferString(`
	{ "data": { "repository": { "forks": { "nodes": [
	] } } } }
	`))
	http.StubResponse(200, bytes.NewBufferString(`
		{ "data": { "repository": { "pullRequests": { "nodes" : [
		] } } } }
	`))
	http.StubResponse(200, bytes.NewBufferString(`
		{ "data": { "createPullRequest": { "pullRequest": {
			"URL": "https://github.com/OWNER/REPO/pull/12"
		} } } }
	`))

	cs, cmdTeardown := test.InitCmdStubber()
	defer cmdTeardown()

	cs.Stub("")                                                        // git config --get-regexp (determineTrackingBranch)
	cs.Stub("")                                                        // git show-ref --verify   (determineTrackingBranch)
	cs.Stub("")                                                        // git status
	cs.Stub("1234567890,the sky above the port")                       // git log
	cs.Stub("was the color of a television, turned to a dead channel") // git show
	cs.Stub("")                                                        // git rev-parse
	cs.Stub("")                                                        // git push

	as, surveyTeardown := initAskStubber()
	defer surveyTeardown()

	as.Stub([]*QuestionStub{
		&QuestionStub{
			Name:    "title",
			Default: true,
		},
		&QuestionStub{
			Name:    "body",
			Default: true,
		},
	})
	as.Stub([]*QuestionStub{
		&QuestionStub{
			Name:  "confirmation",
			Value: 1,
		},
	})

	output, err := RunCommand(prCreateCmd, `pr create`)
	eq(t, err, nil)

	bodyBytes, _ := ioutil.ReadAll(http.Requests[3].Body)
	reqBody := struct {
		Variables struct {
			Input struct {
				RepositoryID string
				Title        string
				Body         string
				BaseRefName  string
				HeadRefName  string
			}
		}
	}{}
	json.Unmarshal(bodyBytes, &reqBody)

	expectedBody := "was the color of a television, turned to a dead channel"

	eq(t, reqBody.Variables.Input.RepositoryID, "REPOID")
	eq(t, reqBody.Variables.Input.Title, "the sky above the port")
	eq(t, reqBody.Variables.Input.Body, expectedBody)
	eq(t, reqBody.Variables.Input.BaseRefName, "master")
	eq(t, reqBody.Variables.Input.HeadRefName, "feature")

	eq(t, output.String(), "https://github.com/OWNER/REPO/pull/12\n")
}

func TestPRCreate_survey_autofill(t *testing.T) {
	initBlankContext("OWNER/REPO", "feature")
	http := initFakeHTTP()
	http.StubRepoResponse("OWNER", "REPO")
	http.StubResponse(200, bytes.NewBufferString(`
	{ "data": { "repository": { "forks": { "nodes": [
	] } } } }
	`))
	http.StubResponse(200, bytes.NewBufferString(`
		{ "data": { "repository": { "pullRequests": { "nodes" : [
		] } } } }
	`))
	http.StubResponse(200, bytes.NewBufferString(`
		{ "data": { "createPullRequest": { "pullRequest": {
			"URL": "https://github.com/OWNER/REPO/pull/12"
		} } } }
	`))

	cs, cmdTeardown := test.InitCmdStubber()
	defer cmdTeardown()

	cs.Stub("")                                                        // git config --get-regexp (determineTrackingBranch)
	cs.Stub("")                                                        // git show-ref --verify   (determineTrackingBranch)
	cs.Stub("")                                                        // git status
	cs.Stub("1234567890,the sky above the port")                       // git log
	cs.Stub("was the color of a television, turned to a dead channel") // git show
	cs.Stub("")                                                        // git rev-parse
	cs.Stub("")                                                        // git push
	cs.Stub("")                                                        // browser open

	output, err := RunCommand(prCreateCmd, `pr create -f`)
	eq(t, err, nil)

	bodyBytes, _ := ioutil.ReadAll(http.Requests[3].Body)
	reqBody := struct {
		Variables struct {
			Input struct {
				RepositoryID string
				Title        string
				Body         string
				BaseRefName  string
				HeadRefName  string
			}
		}
	}{}
	json.Unmarshal(bodyBytes, &reqBody)

	expectedBody := "was the color of a television, turned to a dead channel"

	eq(t, reqBody.Variables.Input.RepositoryID, "REPOID")
	eq(t, reqBody.Variables.Input.Title, "the sky above the port")
	eq(t, reqBody.Variables.Input.Body, expectedBody)
	eq(t, reqBody.Variables.Input.BaseRefName, "master")
	eq(t, reqBody.Variables.Input.HeadRefName, "feature")

	eq(t, output.String(), "https://github.com/OWNER/REPO/pull/12\n")
}

func TestPRCreate_defaults_error_autofill(t *testing.T) {
	initBlankContext("OWNER/REPO", "feature")
	http := initFakeHTTP()
	http.StubRepoResponse("OWNER", "REPO")

	cs, cmdTeardown := test.InitCmdStubber()
	defer cmdTeardown()

	cs.Stub("") // git config --get-regexp (determineTrackingBranch)
	cs.Stub("") // git show-ref --verify   (determineTrackingBranch)
	cs.Stub("") // git status
	cs.Stub("") // git log

	_, err := RunCommand(prCreateCmd, "pr create -f")

	eq(t, err.Error(), "could not compute title or body defaults: could not find any commits between master and feature")
}

func TestPRCreate_defaults_error_web(t *testing.T) {
	initBlankContext("OWNER/REPO", "feature")
	http := initFakeHTTP()
	http.StubRepoResponse("OWNER", "REPO")

	cs, cmdTeardown := test.InitCmdStubber()
	defer cmdTeardown()

	cs.Stub("") // git config --get-regexp (determineTrackingBranch)
	cs.Stub("") // git show-ref --verify   (determineTrackingBranch)
	cs.Stub("") // git status
	cs.Stub("") // git log

	_, err := RunCommand(prCreateCmd, "pr create -w")

	eq(t, err.Error(), "could not compute title or body defaults: could not find any commits between master and feature")
}

func TestPRCreate_defaults_error_interactive(t *testing.T) {
	initBlankContext("OWNER/REPO", "feature")
	http := initFakeHTTP()
	http.StubRepoResponse("OWNER", "REPO")
	http.StubResponse(200, bytes.NewBufferString(`
	{ "data": { "repository": { "forks": { "nodes": [
	] } } } }
	`))
	http.StubResponse(200, bytes.NewBufferString(`
		{ "data": { "createPullRequest": { "pullRequest": {
			"URL": "https://github.com/OWNER/REPO/pull/12"
		} } } }
	`))

	cs, cmdTeardown := test.InitCmdStubber()
	defer cmdTeardown()

	cs.Stub("") // git config --get-regexp (determineTrackingBranch)
	cs.Stub("") // git show-ref --verify   (determineTrackingBranch)
	cs.Stub("") // git status
	cs.Stub("") // git log
	cs.Stub("") // git rev-parse
	cs.Stub("") // git push
	cs.Stub("") // browser open

	as, surveyTeardown := initAskStubber()
	defer surveyTeardown()

	as.Stub([]*QuestionStub{
		&QuestionStub{
			Name:    "title",
			Default: true,
		},
		&QuestionStub{
			Name:  "body",
			Value: "social distancing",
		},
	})
	as.Stub([]*QuestionStub{
		&QuestionStub{
			Name:  "confirmation",
			Value: 0,
		},
	})

	output, err := RunCommand(prCreateCmd, `pr create`)
	eq(t, err, nil)

	stderr := string(output.Stderr())
	eq(t, strings.Contains(stderr, "warning: could not compute title or body defaults: could not find any commits"), true)
}

func Test_determineTrackingBranch_empty(t *testing.T) {
	cs, cmdTeardown := initCmdStubber()
	defer cmdTeardown()

	remotes := context.Remotes{}

	cs.Stub("")              // git config --get-regexp (ReadBranchConfig)
	cs.Stub("deadbeef HEAD") // git show-ref --verify   (ShowRefs)

	ref := determineTrackingBranch(remotes, "feature")
	if ref != nil {
		t.Errorf("expected nil result, got %v", ref)
	}
}

func Test_determineTrackingBranch_noMatch(t *testing.T) {
	cs, cmdTeardown := initCmdStubber()
	defer cmdTeardown()

	remotes := context.Remotes{
		&context.Remote{
			Remote: &git.Remote{Name: "origin"},
			Owner:  "hubot",
			Repo:   "Spoon-Knife",
		},
		&context.Remote{
			Remote: &git.Remote{Name: "upstream"},
			Owner:  "octocat",
			Repo:   "Spoon-Knife",
		},
	}

	cs.Stub("") // git config --get-regexp (ReadBranchConfig)
	cs.Stub(`deadbeef HEAD
deadb00f refs/remotes/origin/feature`) // git show-ref --verify (ShowRefs)

	ref := determineTrackingBranch(remotes, "feature")
	if ref != nil {
		t.Errorf("expected nil result, got %v", ref)
	}
}

func Test_determineTrackingBranch_hasMatch(t *testing.T) {
	cs, cmdTeardown := initCmdStubber()
	defer cmdTeardown()

	remotes := context.Remotes{
		&context.Remote{
			Remote: &git.Remote{Name: "origin"},
			Owner:  "hubot",
			Repo:   "Spoon-Knife",
		},
		&context.Remote{
			Remote: &git.Remote{Name: "upstream"},
			Owner:  "octocat",
			Repo:   "Spoon-Knife",
		},
	}

	cs.Stub("") // git config --get-regexp (ReadBranchConfig)
	cs.Stub(`deadbeef HEAD
deadb00f refs/remotes/origin/feature
deadbeef refs/remotes/upstream/feature`) // git show-ref --verify (ShowRefs)

	ref := determineTrackingBranch(remotes, "feature")
	if ref == nil {
		t.Fatal("expected result, got nil")
	}

	eq(t, cs.Calls[1].Args, []string{"git", "show-ref", "--verify", "--", "HEAD", "refs/remotes/origin/feature", "refs/remotes/upstream/feature"})

	eq(t, ref.RemoteName, "upstream")
	eq(t, ref.BranchName, "feature")
}

func Test_determineTrackingBranch_respectTrackingConfig(t *testing.T) {
	cs, cmdTeardown := initCmdStubber()
	defer cmdTeardown()

	remotes := context.Remotes{
		&context.Remote{
			Remote: &git.Remote{Name: "origin"},
			Owner:  "hubot",
			Repo:   "Spoon-Knife",
		},
	}

	cs.Stub(`branch.feature.remote origin
branch.feature.merge refs/heads/great-feat`) // git config --get-regexp (ReadBranchConfig)
	cs.Stub(`deadbeef HEAD
deadb00f refs/remotes/origin/feature`) // git show-ref --verify (ShowRefs)

	ref := determineTrackingBranch(remotes, "feature")
	if ref != nil {
		t.Errorf("expected nil result, got %v", ref)
	}

	eq(t, cs.Calls[1].Args, []string{"git", "show-ref", "--verify", "--", "HEAD", "refs/remotes/origin/great-feat", "refs/remotes/origin/feature"})
}<|MERGE_RESOLUTION|>--- conflicted
+++ resolved
@@ -8,11 +8,8 @@
 	"testing"
 
 	"github.com/cli/cli/context"
-<<<<<<< HEAD
+	"github.com/cli/cli/git"
 	"github.com/cli/cli/test"
-=======
-	"github.com/cli/cli/git"
->>>>>>> 1fb0eefd
 )
 
 func TestPRCreate(t *testing.T) {
