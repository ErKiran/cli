--- conflicted
+++ resolved
@@ -18,18 +18,12 @@
 var BuildDate = "YYYY-MM-DD"
 
 func init() {
-<<<<<<< HEAD
-	RootCmd.Version = fmt.Sprintf("%s (%s)", Version, BuildDate)
-	RootCmd.PersistentFlags().StringP("repo", "R", "", "Current GitHub repository")
+	RootCmd.Version = fmt.Sprintf("%s (%s)", strings.TrimPrefix(Version, "v"), BuildDate)
+  RootCmd.AddCommand(versionCmd)
+
+  RootCmd.PersistentFlags().StringP("repo", "R", "", "Current GitHub repository")
 	RootCmd.PersistentFlags().Bool("help", false, "Show help for command")
 	RootCmd.Flags().Bool("version", false, "Print gh version")
-=======
-	RootCmd.Version = fmt.Sprintf("%s (%s)", strings.TrimPrefix(Version, "v"), BuildDate)
-	RootCmd.AddCommand(versionCmd)
-
-	RootCmd.PersistentFlags().StringP("repo", "R", "", "current GitHub repository")
-	RootCmd.PersistentFlags().StringP("current-branch", "B", "", "current git branch")
->>>>>>> 07df89f9
 	// TODO:
 	// RootCmd.PersistentFlags().BoolP("verbose", "V", false, "enable verbose output")
 
